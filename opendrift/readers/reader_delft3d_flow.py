# This file is part of OpenDrift.
#
# OpenDrift is free software: you can redistribute it and/or modify
# it under the terms of the GNU General Public License as published by
# the Free Software Foundation, version 2
#
# OpenDrift is distributed in the hope that it will be useful,
# but WITHOUT ANY WARRANTY; without even the implied warranty of
# MERCHANTABILITY or FITNESS FOR A PARTICULAR PURPOSE.  See the
# GNU General Public License for more details.
#
# You should have received a copy of the GNU General Public License
# along with OpenDrift.  If not, see <https://www.gnu.org/licenses/>.
#
# Copyright 2015, Knut-Frode Dagestad, MET Norway

import copy
from bisect import bisect_left, bisect_right
from datetime import datetime
import logging
logger = logging.getLogger(__name__)

import numpy as np
from netCDF4 import num2date
import xarray as xr
from scipy.interpolate import LinearNDInterpolator
from scipy.ndimage import map_coordinates
import pyproj

from opendrift.readers.basereader import BaseReader, StructuredReader
from opendrift.readers.basereader.fakeproj import fakeproj
from opendrift.readers.roppy import depth as drp

def nearest(array, value, n=1):
    """Find the indices of the `n` elements `array` nearest to value(s).

    Parameters
    ----------
    array : array-like
        Array with the values to compare against `value`.
    value : float, array-like
        Value(s) evaluate the distance to `array`. This can either be a single
        value or a vector (1d array) with multiple values.
    n : int (optional, default = 1)
        Number of indices to return by order of proximity to `value`.
    
    Returns
    -------
    array-like :
         Array with `n * value.shape[0]` number of indices of `array` by order
         of proximity to `value`.
    """
    value = np.atleast_1d(np.squeeze(value))
    array = np.atleast_2d(array)
    assert value.ndim == 1, (f"value has to be a single dimension vector"
        f" but has dimensions {value.shape}")
    ndim = array.ndim
    shape = array.shape
    # Extend array to allow broacasting subtraction with vector value.
    array = array[..., None]
    # Extend vector value with the extra array dims.
    value = np.asarray(value)[ndim * (None,) + (...,)]
    # Calculate element-wise distance and reshape into flat array shapes
    # stacked for each of the elements of the value vector representing
    # the distances of each array element to the value vector element
    # at the same position.
    idx = np.abs(array - value).reshape(np.multiply(*shape), -1)
    # Sort each of the distances to get the index of the closest array element.
    idx = idx.argsort(axis=0)
    return np.squeeze(idx[:n,:].T)

class Reader(BaseReader, StructuredReader):
    """
    A reader for Delft3D-Flow netCDF Output files. It can take a single file, a
    file pattern, a URL or an xarray Dataset.

    Args:
        :param filename: A single netCDF file, a pattern of files, or a
                         xr.Dataset. The netCDF file can also be an URL to an
                         OPeNDAP server.
        :type filename: string, xr.Dataset (required).

        :param name: Name of reader
        :type name: string, optional

        :param proj4: PROJ.4 string describing projection of data.
        :type proj4: string, optional


    Example:

    .. code::

       from opendrift.readers.reader_delft3d_flow_ import Reader
       r = Reader("roms.nc")

    Several files can be specified by using a pattern:

    .. code::

       from opendrift.readers.reader_ROMS_native import Reader
       r = Reader("*.nc")

    An OPeNDAP URL can be used:

    .. code::

       from opendrift.readers.reader_ROMS_native import Reader
       r = Reader('https://thredds.met.no/thredds/dodsC/mepslatest/meps_lagged_6_h_latest_2_5km_latest.nc')

    A xr.Dataset can be used:

    .. code::

        from opendrift.readers.reader_ROMS_native import Reader
        ds = xr.open_dataset(filename, decode_times=False)
        r = Reader(ds)
    """
    # Standard variable mapping for get_variables. Salinity and temperature
    # are grouped into dataset variable `R1`. They need to be expanded.
    standard_variable_mapping = {
        'time'                              : 'time',
        'longitude'                         : 'XZ',
        'latitude'                          : 'YZ',
        'sigma'                             : 'SIG_LYR',
        'land_binary_mask'                  : 'KCS',
        'sea_floor_depth_below_sea_level'   : 'DPS0',
        'sea_surface_height'                : 'S1',
        'x_sea_water_velocity'              : 'U1',
        'y_sea_water_velocity'              : 'V1',
        'sea_water_speed'                   : 'U1', #dummy for _get_data_method
        'upward_sea_water_velocity'         : 'WPHY',
        'water_density'                     : 'RHO',
        'sea_water_temperature'             : 'R1',
        'sea_water_salinity'                : 'R1',
    }

    _r1_variables = {
        'sea_water_temperature'             : 1,
        'sea_water_salinity'                : 0,
    }

    _to_destagger = {
        'x_sea_water_velocity'              : 'U1',
        'y_sea_water_velocity'              : 'V1',
    }

    _mask_names = {'KCS', 'KFU', 'KFV'}

    zlevels = -1 * np.concatenate([
        np.arange(-10, -1,0.5),
        np.arange(-1, 1, 0.1),
        np.arange(1, 10, 0.5),
        np.arange(10, 50, 1),
        np.arange(50, 100, 5),
        np.arange(100, 500, 10),
        np.arange(500, 2500, 100),
        ],axis=0)

    def __init__(self,
        filename=None,
        name=None,
        proj4=None,
        custom_name_mapping={},
        zlevels=None,
        ensemble_member=None,
    ):
        self.time = None
        self.lon = None
        self.lat = None
        self.dimensions = {}
        self.proj4 = proj4
        # unrotated velocity cache
        self._uv_cache = {}
        if self.proj4 is not None:
            self._parse_proj4()
        if zlevels:
            self.zlevels = zlevels
        self._open_datastream(filename=filename,
                              name=name,
                              ensemble_member=ensemble_member)
        self.standard_variable_mapping.update(custom_name_mapping)
        self._get_independent_vars()
        self.variables = list(self.standard_variable_mapping)
        super().__init__()
        self._overload_xy_grid()

    def _open_datastream(self,
        filename=None,
        name=None,
        ensemble_member=None,
    ):
        assert filename is not None, 'Need filename as argument to constructor'
        namestr = None
        filestr = str(filename)
        if isinstance(filename, xr.Dataset):
            self.Dataset = filename
            if hasattr(self.Dataset, 'name'):
                namestr = self.Dataset.name
        else:
            try:
                # Open file, check that everything is ok
                logger.info('Opening dataset: ' + filestr)
                if ('*' in filestr) or ('?' in filestr) or ('[' in filestr):
                    logger.info('Opening files with MFDataset')
                    self.Dataset = xr.open_mfdataset(filename,
                                                     data_vars='minimal',
                                                     coords='minimal',
                                                     chunks={'time': 1},
                                                     decode_times=False)
                elif ensemble_member is not None:
                    self.Dataset = (xr.open_dataset(filename,
                                                   decode_times=False)
                                   .isel(ensemble_member=ensemble_member))
                else:
                    self.Dataset = xr.open_dataset(filename,
                                                   decode_times=False)
            except Exception as e:
                raise ValueError(e)
        if name is not None:
            self.name = name
        elif namestr is not None:
            self.name = namestr
        else:
            self.name = filestr
        # Convert times to an array of datetime objects
        self.Dataset = xr.decode_cf(self.Dataset)

    def __repr__(self):
        """Overloads same method in `variables`"""
        outStr = '===========================\n'
        outStr += 'Reader: ' + self.name + '\n'
        outStr += 'Projection: \n  ' + self.proj4 + '\n'
        outStr += 'Coverage: [%s]\n' % self._coverage_unit_()
        shape = self.shape
        if shape is None:
            outStr += '  xmin: %f   xmax: %f\n' % (self.xmin, self.xmax)
            outStr += '  ymin: %f   ymax: %f\n' % (self.ymin, self.ymax)
        else:
            outStr += '  xmin: %f   xmax: %f   step: %g   numx: %i\n' % \
                (self.xmin, self.xmax, self.delta_x or 0, shape[0])
            outStr += '  ymin: %f   ymax: %f   step: %g   numy: %i\n' % \
                (self.ymin, self.ymax, self.delta_y or 0, shape[1])
        corners =[
            (np.nanmin(self.lon), np.nanmin(self.lat)),
            (np.nanmax(self.lon), np.nanmin(self.lat)),
            (np.nanmin(self.lon), np.nanmax(self.lat)),
            (np.nanmax(self.lon), np.nanmax(self.lat)),
        ]
        outStr += '  Corners (lon, lat):\n'
        outStr += '    (%6.2f, %6.2f)  (%6.2f, %6.2f)\n' % \
            (corners[2][0],
             corners[2][1],
             corners[3][0],
             corners[3][1])
        outStr += '    (%6.2f, %6.2f)  (%6.2f, %6.2f)\n' % \
            (corners[0][0],
             corners[0][1],
             corners[1][0],
             corners[1][1])
        if hasattr(self, 'z'):
            with np.printoptions(suppress=True) as opts:
                outStr += 'Vertical levels [m]: \n  ' + str(self.z) + '\n'
        elif hasattr(self, 'sigma'):
            with np.printoptions(suppress=True, threshold=20) as opts:
                    outStr += (
                        f'Vertical levels [sigma]: \n'
                        f' {self.sigma}\n')
                    outStr += (
                        f'Interpolated into zeta [m]:\n'
                        f' {self.zlevels}\n')
        else:
            outStr += 'Vertical levels [m]: \n  Not specified\n'
        outStr += 'Available time range:\n'
        outStr += '  start: ' + str(self.start_time) + \
                  '   end: ' + str(self.end_time) + \
                  '   step: ' + str(self.time_step) + '\n'
        if self.start_time is not None and self.time_step is not None:
            outStr += '    %i times (%i missing)\n' % (
                self.expected_time_steps, self.missing_time_steps)
        if hasattr(self, 'realizations') and self.realizations is not None:
            outStr += 'Variables (%i ensemble members):\n' % len(
                self.realizations)
        else:
            outStr += 'Variables:\n'
        for variable in self.variables:
            if variable in self.derived_variables:
                outStr += '  ' + variable + ' - derived from ' + \
                    str(self.derived_variables[variable]) + '\n'
            else:
                outStr += '  ' + variable + '\n'
        outStr += '===========================\n'
        outStr += self.performance()

        return outStr

    def _parse_proj4(self):
        raise NotImplementedError(f"Unprojected coordinates not implemented"
            f" for {type(self)} Reader class")

    @staticmethod
    def _fill_masked_coords(x, y):
        """Fill in a value in the masked coordinates.

        Arguments
        ---------
        x: array_like
            With coordinates along the x-axis
        y: array_like
            With coordinates along the y-axis

        Returns
        -------
        tuple:
            With coordinate arrays filled with a value for the masked nodes.
        """
        # Opposite axis
        opp_axis = [1, 0]
        # Translation array for tiling
        tarray = np.array([
            [0, 1],
            [1, 0]
            ])
        outers = []
        for i, coord in enumerate([x, y]):
            # Place the anchor point 10% of the domain span to the left and
            # bottom of the domain
            unmasked = np.logical_not(coord.mask)
            anchor = coord.data[unmasked].min() \
                - 0.1 * (coord.data[unmasked].max() \
                - coord.data[unmasked].min())
            # Find the mean dx
            dx = np.abs(np.mean(np.diff(coord, axis=i)))
            # Make a linear incremented outer domain away from the anchor point
            outer = np.linspace(
                anchor,
                anchor - dx * (coord.shape[i] - 1),
                coord.shape[i]
            )
            # Tile to get the same shape as the coordinates
            outer = np.expand_dims(outer, axis=opp_axis[i])
            tile_shape = coord.shape * tarray[i,:] + np.flip(tarray[i, :])
            outer = np.tile(outer, tile_shape)
            # Map the masked with the exact number of cells from the scale
            coord.data[coord.mask] = outer[coord.mask]
            outers.append(outer)
        return x.data, y.data, outers

    def _get_independent_vars(self):
        """Parses variable mapping and fetches time, x and y into object
        variables.
        """
        indvarnames = {
            'time': 'time',
            'x': 'longitude',
            'y': 'latitude',
            'z': 'sigma',
        }
        mask_name = self.standard_variable_mapping['land_binary_mask']
        mask = self.Dataset[mask_name].data
        # Find valid min and max indices
        mask = np.logical_not(mask) # Originally False for masked values.
        varname = self.standard_variable_mapping['time']
        self.times = self.Dataset[varname].data.astype('M8[ms]') \
            .astype('O').tolist()
        varname = self.standard_variable_mapping['longitude']
        self.lon = np.ma.masked_where(mask, self.Dataset[varname].data)
        varname = self.standard_variable_mapping['latitude']
        self.lat = np.ma.masked_where(mask, self.Dataset[varname].data)
        self._lon_mask = self.lon.mask.copy()
        self._lat_mask = self.lat.mask.copy()
        self.lon, self.lat, _ = self._fill_masked_coords(self.lon, self.lat)
        try:
            varname = self.standard_variable_mapping['sigma']
            self.sigma = self.Dataset[varname].data
        except KeyError:
            raise NotImplementedError(('Delft3d-Flow reader only implemented'
                ' for 3d vertical sigma coordinates')
                )
        for key, val in indvarnames.items():
            varname = self.standard_variable_mapping[val]
            self.dimensions[key] = self.Dataset[varname].dims
        self.start_time = self.times[0]
        self.end_time = self.times[-1]
        if len(self.times) > 1:
            self.time_step = self.times[1] - self.times[0]
        else:
            self.time_step = None

    @staticmethod
    def _get_var_coords(ds, var):
        """Finds the `ds` xarray dataset coordinate names for the variable
        `var`.

        Arguments
        ---------
        ds: x-array dataset
            An x-array dataset containing the variable `var`.
        var: str
             name of the variable to get the coordinates for.

        Returns
        -------
        list:
            With the coordinates of each of the variable's axis in the same
            order as `ds[var].dims`.
        """
        coord_switch = {'M': 'x', 'N': 'y'}
        coordsout = list(range(len(ds[var].dims))) # Needs to be in the same
                                                   # order as dims.
        for i, dim in enumerate(ds[var].dims):
            # List the coordinates that have this dimension
            dimcoords = list(filter(lambda x: dim in ds[x].dims,
                                   ds.coords.keys()))
            try:
                axis = coord_switch[dim[0]] + '-coordinate'
            except KeyError:
                # Any other dimension has the same name as the coordinate
                coordsout[i] = dim
            else:
                # Find the coordinate of the correct axis
                coordsout[i] = list(filter(lambda x: axis in
                    ds.coords[x].long_name.lower(),
                    dimcoords))[0]
        return coordsout

    def _overload_xy_grid(self):
        if isinstance(self.proj, fakeproj):
            logger.warning(
                (
                "No proj string or projection could be derived, using"
                " 'fakeproj'. This assumes that the variables are structured"
                " and gridded approximately equidistantly on the surface"
                " (i.e. in meters). This must be guaranteed by the user. You"
                " can get rid of this warning by supplying a valid projection"
                " to the reader."
                )
            )
            # Making interpolator (lon, lat) -> x
            # save to speed up next time
            if self.save_interpolator and self.interpolator_filename is not None:
                interpolator_filename = Path(self.interpolator_filename).with_suffix('.pickle')
            else:
                interpolator_filename = f'{self.name}_interpolators.pickle'
            if self.save_interpolator and Path(interpolator_filename).is_file():
                logger.info((
                        "Loading previously saved interpolator for lon,lat"
                        " to x,y conversion."
                    )
                )
                with open(interpolator_filename, 'rb') as file_handle:
                    interp_dict = pickle.load(file_handle)
                    spl_x = interp_dict["spl_x"]
                    spl_y = interp_dict["spl_y"]
            else:
                logger.info((
                        "Making interpolator for lon,lat to x,y"
                        " conversion..."
                    )
                )
                block_x, block_y = np.mgrid[self.xmin:self.xmax + 1,
                                            self.ymin:self.ymax + 1]
                mask = np.logical_not(self._lon_mask)
                block_x, block_y = block_x.T, block_y.T
                spl_x = LinearNDInterpolator(
                    (self.lon[mask].ravel(), self.lat[mask].ravel()),
                    block_x[mask].ravel(),
                    fill_value=np.nan)
                # Reusing x-interpolator (deepcopy) with data for y
                spl_y = copy.deepcopy(spl_x)
                spl_y.values[:, 0] = block_y[mask].ravel()
                # Call interpolator to avoid threading-problem:
                # https://github.com/scipy/scipy/issues/8856
                spl_x((0, 0)), spl_y((0, 0))
                if self.save_interpolator:
                    logger.info((
                        "Saving interpolator for lon,lat to x,y"
                        " conversion."
                        )
                    )
                    interp_dict = {"spl_x": spl_x, "spl_y": spl_y}
                    with open(interpolator_filename, 'wb') as f:
                        pickle.dump(interp_dict, f)
            self.spl_x = spl_x
            self.spl_y = spl_y

    def xy2lonlat(self, x, y):
        """Overloads structured reader function.
        """
        if self.projected:
            return super().xy2lonlat(x, y)
        else:
            mask = self._lon_mask
            np.seterr(invalid='ignore')  # Disable warnings for nan-values
            y = np.atleast_1d(y).astype('float64')
            x = np.atleast_1d(x).astype('float64')
            # NB: mask coordinates outside domain
            x[x < self.xmin] = np.nan
            x[x > self.xmax] = np.nan
            y[y < self.ymin] = np.nan
            y[y < self.ymin] = np.nan
            lon_in = self.lon.copy()
            lat_in = self.lat.copy()
            lon = map_coordinates(lon_in, [y, x],
                                  order=1,
                                  cval=np.nan,
                                  mode='nearest')
            lat = map_coordinates(lat_in, [y, x],
                                  order=1,
                                  cval=np.nan,
                                  mode='nearest')
            return (lon, lat)

    def pixel_size(self):
        """Overloads the same method from structured to return the minimum
        pixel size"""
        if self.projected:
            raise NotImplementedError((
                    "Delft3D-Flow reader not implemented for"
                    " projected coordinates"
                )
            )
        else:
            mask = self._lon_mask
            lons = self.lon.copy()
            lats = self.lat.copy()
            # Fill in the mask with very large numbers so that the distance
            # between a valid node and a masked one is huge and that node
            # is not selected as the smallest distance.
            lons[mask] = 1e6
            lats[mask] = 1e6
            geod = pyproj.Geod(ellps='WGS84')  # Define an ellipsoid
            dist_x = geod.inv(lons[:,:-1], lats[:,:-1], lons[:,1:], lats[:,1:],
                radians=False)[2]
            dist_y = geod.inv(lons[:-1,:], lats[:-1,:], lons[1:,:], lats[1:,:],
                radians=False)[2]
            mindists = [np.nanmin(dist_x), np.nanmin(dist_y)]
            # Take the minimum distance and divide by the dimension of that
            # fakeproj axis.
            pixelsize = np.mean(mindists) #/ self.shape[np.argmin(mindists)]
            return pixelsize

    def modulate_longitude(self, lons):
        """
        Modulate the input longitude to the domain supported by the reader.

        Overloads parent method class to bypass checking for sign.
        """
        # Delft 3d longitudes are positive east from Greenwich.
        # This method overloads the parent that requests longitudes for xy
        # fakeproje xtents that can lead into np.nans outside mask
        return  np.mod(lons + 180, 360) - 180

    def _get_depth_coords(self, t, xs, ys, z_targets):
        """Finds the nearest zlevels to the target zlevels and calculates the
        depth for each of the (t, x, y) tuples.

        Arguments
        ---------
        t: int
            Time index when to look for the depth coordinates
        xs, ys: array_like
            With the indices for target grid cells
        z_targets: numpy.array, None
            Requested approximate depths to avaluate the variables. If it is
            None, it triggers interpolation to the minimum z-level (deepest) of
            the surface sigma layer.

        Returns
        -------
        zlevels: array_like
            With the resulting nearest z-level to each of the `z_targets`.
        z_at_sigma: array_like
            With depths at sigma coordinates for each of the (t, x, y) tuple.
        """
        dep_name = self \
            .standard_variable_mapping['sea_floor_depth_below_sea_level']
        eta_name = self.standard_variable_mapping['sea_surface_height']
        sig_name = self.standard_variable_mapping['sigma']
        # Dynamic depth at (t, x, y)
        zeta = self.Dataset[dep_name].data[ys, xs] \
            + self.Dataset[eta_name].data[t, ys, xs]
        # z levels at sigma coordinates
        zs = np.atleast_1d(zeta)[None, :] * self.Dataset[sig_name].data[:, None]
        # Get all the zlevels within the range of z_targets
        try:
            z_range = np.array([z_targets.min(), z_targets.max()])
        except AttributeError:
            # When z is none, return just the 1st sigma level
            z_range =  np.atleast_1d(zs[0, :].min())
            i_range = np.sort(np.searchsorted(-1 * self.zlevels, -1 * z_range))
            z_targets = self.zlevels[i_range]
        else:
            i_range = np.sort(np.searchsorted(-1 * self.zlevels, -1 * z_range))
            z_targets = self.zlevels[i_range[0]: i_range[-1] + 1]
        return z_targets, zs

    def _get_xy(self, x, y):
        """Calculates the target horizontal grid indices.
        """
        if hasattr(self, 'clipped'):
            clipped = self.clipped
        else: 
            clipped = 0
        indx = np.floor(np.abs(x-self.x[0])/self.delta_x-clipped).astype(int) + clipped
        indy = np.floor(np.abs(y-self.y[0])/self.delta_y-clipped).astype(int) + clipped
        buffer = self.buffer  # Adding buffer, to cover also future positions of elements
        indy = np.arange(np.max([0, indy.min() - buffer]),
                         np.min([indy.max() + buffer + 1, self.numy]))
        indx = np.arange(indx.min() - buffer, indx.max() + buffer + 1)
        if self.global_coverage() and indx.min() < 0 and indx.max() > 0 and indx.max() < self.numx:
            logger.debug('Requested data block is not continuous in file'+
                          ', must read two blocks and concatenate.')
            indx_left = indx[indx<0] + self.numx  # Shift to positive indices
            indx_right = indx[indx>=0]
            if indx_right.max() >= indx_left.min():  # Avoid overlap
                indx_right = np.arange(indx_right.min(), indx_left.min())
        else:
            indx = np.arange(np.max([0, indx.min()]),
                             np.min([indx.max() + 1, self.numx]))
        return indx, indy

    def _interpolate_profile(self,
        data,
        zs_at_sigma,
        z_targets,
        itime=None,
    ):
        """Interpolates `data`  1D profile or a 2D sequence of N profiles
        (shape == (M, N)), for one grid (x, y) index (1D) or a set of N grid
        (xs, ys) indices, from their depth at sigma coordinates (`z_at_zigma`)
        to target depths `z_targets` for a single time index `itime`.

        Arguments
        ---------
        data: numpy.ndarray
            With the values to interpolate arranged in (M,) for a single
            profile or (M, N) for a sequence of profiles.
        zs_at_sigma: array_like
            Depths at the sigma coordinate for each (itime, x, y), positive-up
            from reference level. Has shape (M, N) with N == 1 if `xs` and `ys`
            are integers.
        z_targets: int, array_like
            Depth or depths at which to interpolate `varname` values into.

        Returns
        -------
        profiles: numpy.array
            Interpolation result with `profiles.shape == (K, *xs.shape)` where
            `K` is the number of self.zlevels within the range of `z_targets`.
        """
        # Interpolate profiles from z at sigma to target zlevels.
        # ROMS plofile interpolator only works with positive domains and
        # counterdomains.
        profiles, _ = drp.multi_zslice(data, -1 * zs_at_sigma, -1 * z_targets)
        # Mask profiles when z levels are outside of the z at sigma range.
        #if xs.ndim > 1:
        try:
            # It will work if there are multiple profiles to calculate
            mask = np.squeeze(
                np.logical_or(
                    z_targets[:, None] < zs_at_sigma.min(axis=0)[None, :],
                    z_targets[:, None] > zs_at_sigma.max(axis=0)[None, :],
                )
            ).reshape(profiles.shape)
        except IndexError:
            # This will raise an error if there is only one profile
            mask = np.logical_or(
                z_targets < zs_at_sigma.min(),
                z_targets > zs_at_sigma.max(),
            ).reshape(profiles.shape)
        profiles[mask] = np.nan
        # Return profiles in the shape of the requested cube
        return profiles

    def _get_cube(self, varname, cube, testing=False):
        """Returns a cube of `varname` data. Unpacks data from grouped
        variables, masks it and de-staggers it if needed.

        Arguments
        ---------
        varname: str
            Name of the variable as in the keys of
            `self.standard_variable_mapping`.
        cube: tuple
            Of `slice` elements With the extent of the data subset, in the
            following order: (times, zs, ys, xs).

        Warning
        -------
        All elements of the tuple must be `slice` to preserve dimensionality.

        Returns
        -------
        data: numpy.ma.MaskedArray
            Data cube containing the `varname` values for the slices in
            `cube`, masked with its respective mask.
        """
        get_data_method = {
            'R1': self._get_r1_data,
            'U1': self._get_uv_data,
            'V1': self._get_uv_data,
        }
        print("##################################")
        print("####### IN CUBE ##################")
        print("##################################")
        print("Asked for", varname, "with slice", cube)
        d3d_varname = self.standard_variable_mapping[varname]
        try:
            # Try if there are special get data methods
            data, cube = get_data_method[d3d_varname](
                varname,
                cube,
                testing=testing
            )
        except KeyError:
            data = self.Dataset[d3d_varname].data[cube]
        # Slices depending on number of dimensions of cube
        dim_slices = {
            # 3D-H cubes (time, x, y) have static masks
            3: tuple(cube[-2:]),
            # 4D cubes (time, z, x, y) masks don't have z dimension
            4: tuple([cube[0], *cube[-2:]]),
        }
        # Slices for cube expansion
        exp_slices = {
            3: (data.shape[0], 1, 1),
            4: (1, data.shape[1], 1, 1)
        }
        # Get mask for this variable, reducing the vertical dimension
        # when present.
        try:
            mask_cube = dim_slices[len(cube)]
        except KeyError:
            # 2D  variable
            mask_cube = cube
        mask = self._get_mask(varname, mask_cube)
        # Expand the vertical dimension
        try:
            mask = np.tile(mask, exp_slices[len(cube)]).reshape(data.shape)
        except KeyError:
            pass
        data[mask] = np.nan
        return data, mask

    def _get_r1_data(self, varname, cube, **kwargs):
        # Go into `R1` and extract cube
        i_data = self._r1_variables[varname]
        # Assumes always a 4D cube for R1 variables
        r1_cube = (cube[0], i_data, *cube[2:])
        data = self.Dataset['R1'].data[r1_cube]
        cube = (cube[0], *cube[2:])
        return data, cube

    def _get_uv_data(self, varname, cube, alfas_name='ALFAS', testing=False):
        uv_dict = {}
        try:
            return self._uv_cache[varname], cube
        except KeyError:
            # Get grid angles
            alfas = self.Dataset[alfas_name].data[cube[-2:]]
            # Get components
            for var, d3dvar in self._to_destagger.items():
                # Destagger
                uv_dict[var] = self._destagger(d3dvar, cube, testing=testing)
            # Rotate
            U = uv_dict['x_sea_water_velocity'] * np.cos(alfas * np.pi / 180) \
                - uv_dict['y_sea_water_velocity'] * np.sin(alfas * np.pi / 180)
            V = uv_dict['x_sea_water_velocity'] * np.sin(alfas * np.pi / 180) \
                + uv_dict['y_sea_water_velocity'] * np.cos(alfas * np.pi / 180)
            if testing:
                # Override rotation
                U = uv_dict['x_sea_water_velocity']
                V = uv_dict['x_sea_water_velocity']
            self._uv_cache['x_sea_water_velocity'] = U
            self._uv_cache['y_sea_water_velocity'] = V
            self._uv_cache['sea_water_speed'] = np.sqrt(U**2 + V**2)
            # Call again to return data
            data, cube = self._get_uv_data(varname, cube)
            return data, cube

    def _destagger(self, d3d_varname, cube, testing=False):
        """
        Put variable into water level grid

        This 1st attempt only works for 4-D variables
        """
        data = self.Dataset[d3d_varname].data[cube]
        return data

    def _get_mask(self, varname, cube):
        """
        Returns the mask of `varname`, sliced by `cube`.

        varname: str
            Name of the variable as in the keys of
            `self.standard_variable_mapping`.
        cube: tuple
            With the extent of the mask subset.

        Returns
        -------
        numpy.ma.MaskedArray
           Mask of `varname` for the slices in `cube`, masked with its
           respective mask.
        """
        print('cube slice asked in mask', cube)
        try:
            varname = self.standard_variable_mapping[varname]
        except KeyError:
            # Except 'raw' d3d names for testing purposes
            pass

        # Get horizontal coordinates for varname
        try:
            coords = self._get_var_coords(self.Dataset, varname)[-2:]
        except KeyError:
            # Handle R1 grouped variables
            coords = self._get_var_coords(self.Dataset, 'R1')[-2:]
        # Find the mask that contains all of the coordinates
        for mask_name in self._mask_names:
            # Get the horizontal coordinates for the mask
            mcoords = self._get_var_coords(self.Dataset, mask_name)[-2:]
            if set(coords).intersection(set(mcoords)) == set(mcoords):
                try:
                    # See if the cube fits
                    return self.Dataset[mask_name].data[cube] != 1
                except IndexError:
                    # If not, use just the horizontal coords but return the
                    # mask with the same shape as the cube. This will work
                    # for 3D or 4D variables with masks that do not vary with
                    # time: e.g WPHY.
                    out = self.Dataset[mask_name].data[cube[-2:]] != 1
                    newshape = (*(len(cube) * [1]), *out.shape[-2:])
                    return out.reshape(newshape)

        # Return empty array if mask not found
        return []

<<<<<<< HEAD
    def _destagger(self, d3d_varname, cube):
        """
        Put variable into water level grid

        This 1st attempt only works for 4-D variables
        """
        print("################################")
        print("######IN DESTAGGER##############")
        print(d3d_varname)
        none_slices = tuple((cube.ndim - 2) * [slice(None)])
        base_slices = {
            0: (
                (slice(1, None),  slice(None)),
                (slice(0, -1),  slice(None)),
            ),
            1: (
                (slice(None),  slice(1, None)),
                (slice(None),  slice(0, -1)),
            )
        }
        # Get horizontal coords for variable and water level point
        d3d_wlname = self.standard_variable_mapping(
            'sea_floor_depth_below_sea_level'
        )
        var_coords = r._get_var_coords(self.Dataset, d3d_varname)[-2:]
        wl_coords = r._get_var_coords(self.Dataset, d3d_wlname)[-2:]
        # Find out what axis has the staggered coordinate
        dim = np.argwhere(np.array(var_coords) != np.array(wl_coords)).item()
        full_dim = min(0, cube.ndim - 2) + dim
        print("offending dim", dim)
        print("full dim", dim)
        # De-stagger based on the dimensions in question
        diff_slices = [(*none_slices, *x) for x in base_slices[dim]]
        print("slices", diff_slices)
        newcube = 0.5 * (
            cube[..., diff_slices[0]] + cube[..., diff_slices[1]]
        )
        print('new cube shape', newcube.shape)
        old_shape = list(cube.shape)
        del(cube)
        padding_size = np.prod(old_shape.pop(full_dim))
        padding = (np.zeros(padding_size) * np.nan).reshape(old_shape)
        newcube = np.concatenate((newcube, padding), axis=full_dim)
        return newcube
=======
>>>>>>> 5a568cb6

    def get_variables(self,
        requested_variables,
        time=None,
        x=None,
        y=None,
        z=None,
        testing=False
    ):
        """Returns the variables`requested_variables` with cubes spaning the
        hyper bounding box of `x`, `y`, `z` and t as the closest time index to
        `time`.

        Arguments
        ---------
        requested_variables: list
            Elements are strings belonging to
            `self.standard_variable_mapping.keys()`.
        time: datetime
            Date to approximate reader result.
        x: array_like
            Elements are `float` with projected x-axis coordinate or plain
            fractionary reader indices of shape (M,)
        y: array_like
            Elements are `float` with projected y-axis coordinate or plain
            fractionary reader indices of shape (M,)
        z: array_like
            Elements are `float` with depth below the reference level, positive
            up and shape (M,)
        testing: bool
            ????

        Returns
        -------
        variables: dict
            ????
        """
        print('###################################')
        print('#########REQUESTED#################')
        print('requested vars', requested_variables)
        print('time', time)
        print('x', x)
        print('y', y)
        print('z', z)
        # Empty unrotated velocity cache
        for key in list(self._uv_cache.keys()):
            self._uv_cache.pop(key)
        if z is not None:
            # Convert to numpy array
            z =  np.atleast_1d(z)
        variables = {}
        start_time = datetime.now()
        nearestTime, dummy1, dummy2, indxTime, dummy3, dummy4 = \
            self.nearest_time(time)
        requested_variables, time, x, y, z, outside = self.check_arguments(
            requested_variables, time, x, y, z)
        variables['time'] = nearestTime
        # Find nearest x, y
        variables['x'], variables['y'] = self._get_xy(x, y)
        xs, ys = np.meshgrid(
            variables['x'].flatten(),
            variables['y'].flatten())
        variables['z'], zs_at_sigma = self._get_depth_coords(
            indxTime,
            xs.flatten(),
            ys.flatten(),
            z,
        )
        base_slice = (
            slice(ys.min(), ys.max() + 1),
            slice(xs.min(), xs.max() + 1),
        )
        cube_slices = {
            3: (slice(indxTime, indxTime + 1), *base_slice),
            4: (slice(indxTime, indxTime + 1), slice(None), *base_slice),
            5: (
                slice(indxTime, indxTime + 1),
                slice(None),
                slice(None),
                *base_slice,
            ),
        }
        for variable in requested_variables:
            invarname = self.standard_variable_mapping[variable]
            try:
                ndim = self.Dataset[invarname].data.ndim
            except KeyError:
                # Handle variables grouped in R1
                ndim = self.Dataset['R1'].data.ndim - 1
            try:
                cube_slice = cube_slices[ndim]
            except KeyError:
                cube_slice = base_slice
            cube, mask = self._get_cube(variable, cube_slice, testing=testing)
            cube = np.squeeze(cube)
            cube = np.atleast_2d(cube.reshape(cube.shape[0], -1))
            if ndim > 3:
                # Send to profile interpolation and reshape it back into an
                # (zs, ys, xs) cube
                variables[variable] = self._interpolate_profile(
                    cube,
                    zs_at_sigma,
                    variables['z'],
                ).reshape(-1, *mask.shape[-2:]).squeeze()
                
            else:
                variables[variable] = cube
            # Destagger if needed
            # extract those profiles for these times
            # Do the vertical transformation for those profiles at this times
            # Interpolate each profile to the nearest z
        return  variables<|MERGE_RESOLUTION|>--- conflicted
+++ resolved
@@ -785,65 +785,6 @@
 
         This 1st attempt only works for 4-D variables
         """
-        data = self.Dataset[d3d_varname].data[cube]
-        return data
-
-    def _get_mask(self, varname, cube):
-        """
-        Returns the mask of `varname`, sliced by `cube`.
-
-        varname: str
-            Name of the variable as in the keys of
-            `self.standard_variable_mapping`.
-        cube: tuple
-            With the extent of the mask subset.
-
-        Returns
-        -------
-        numpy.ma.MaskedArray
-           Mask of `varname` for the slices in `cube`, masked with its
-           respective mask.
-        """
-        print('cube slice asked in mask', cube)
-        try:
-            varname = self.standard_variable_mapping[varname]
-        except KeyError:
-            # Except 'raw' d3d names for testing purposes
-            pass
-
-        # Get horizontal coordinates for varname
-        try:
-            coords = self._get_var_coords(self.Dataset, varname)[-2:]
-        except KeyError:
-            # Handle R1 grouped variables
-            coords = self._get_var_coords(self.Dataset, 'R1')[-2:]
-        # Find the mask that contains all of the coordinates
-        for mask_name in self._mask_names:
-            # Get the horizontal coordinates for the mask
-            mcoords = self._get_var_coords(self.Dataset, mask_name)[-2:]
-            if set(coords).intersection(set(mcoords)) == set(mcoords):
-                try:
-                    # See if the cube fits
-                    return self.Dataset[mask_name].data[cube] != 1
-                except IndexError:
-                    # If not, use just the horizontal coords but return the
-                    # mask with the same shape as the cube. This will work
-                    # for 3D or 4D variables with masks that do not vary with
-                    # time: e.g WPHY.
-                    out = self.Dataset[mask_name].data[cube[-2:]] != 1
-                    newshape = (*(len(cube) * [1]), *out.shape[-2:])
-                    return out.reshape(newshape)
-
-        # Return empty array if mask not found
-        return []
-
-<<<<<<< HEAD
-    def _destagger(self, d3d_varname, cube):
-        """
-        Put variable into water level grid
-
-        This 1st attempt only works for 4-D variables
-        """
         print("################################")
         print("######IN DESTAGGER##############")
         print(d3d_varname)
@@ -882,8 +823,56 @@
         padding = (np.zeros(padding_size) * np.nan).reshape(old_shape)
         newcube = np.concatenate((newcube, padding), axis=full_dim)
         return newcube
-=======
->>>>>>> 5a568cb6
+
+    def _get_mask(self, varname, cube):
+        """
+        Returns the mask of `varname`, sliced by `cube`.
+
+        varname: str
+            Name of the variable as in the keys of
+            `self.standard_variable_mapping`.
+        cube: tuple
+            With the extent of the mask subset.
+
+        Returns
+        -------
+        numpy.ma.MaskedArray
+           Mask of `varname` for the slices in `cube`, masked with its
+           respective mask.
+        """
+        print('cube slice asked in mask', cube)
+        try:
+            varname = self.standard_variable_mapping[varname]
+        except KeyError:
+            # Except 'raw' d3d names for testing purposes
+            pass
+
+        # Get horizontal coordinates for varname
+        try:
+            coords = self._get_var_coords(self.Dataset, varname)[-2:]
+        except KeyError:
+            # Handle R1 grouped variables
+            coords = self._get_var_coords(self.Dataset, 'R1')[-2:]
+        # Find the mask that contains all of the coordinates
+        for mask_name in self._mask_names:
+            # Get the horizontal coordinates for the mask
+            mcoords = self._get_var_coords(self.Dataset, mask_name)[-2:]
+            if set(coords).intersection(set(mcoords)) == set(mcoords):
+                try:
+                    # See if the cube fits
+                    return self.Dataset[mask_name].data[cube] != 1
+                except IndexError:
+                    # If not, use just the horizontal coords but return the
+                    # mask with the same shape as the cube. This will work
+                    # for 3D or 4D variables with masks that do not vary with
+                    # time: e.g WPHY.
+                    out = self.Dataset[mask_name].data[cube[-2:]] != 1
+                    newshape = (*(len(cube) * [1]), *out.shape[-2:])
+                    return out.reshape(newshape)
+
+        # Return empty array if mask not found
+        return []
+
 
     def get_variables(self,
         requested_variables,
